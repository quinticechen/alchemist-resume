<<<<<<< HEAD
=======

>>>>>>> ebb67163
import { Button } from "@/components/ui/button";
import { Card, CardContent, CardFooter, CardHeader, CardTitle } from "@/components/ui/card";
import { Check } from "lucide-react";
import { Badge } from "@/components/ui/badge";
<<<<<<< HEAD

interface PricingPlan {
  name: string;
  planId: string;
  price: {
    monthly: string;
    annual: string;
  };
  features: string[];
  buttonText: string;
  highlighted: boolean;
  showButton: boolean;
  isCurrentPlan?: boolean;
  mostPopular?: boolean;
}
=======
import { PricingPlan } from "@/data/pricingPlans";
>>>>>>> ebb67163

interface PricingCardProps {
  plan: PricingPlan;
  isAnnual: boolean;
  isLoading: boolean;
  onSelect: (planId: string) => void;
}

<<<<<<< HEAD
const PricingCard = ({ plan, isAnnual, isLoading, onSelect }: PricingCardProps) => {
=======
export const PricingCard = ({ plan, isAnnual, isLoading, onSelect }: PricingCardProps) => {
>>>>>>> ebb67163
  const price = isAnnual ? plan.price.annual : plan.price.monthly;
  const billingPeriod = isAnnual ? "/year" : "/month";
  
  return (
    <Card className={`flex flex-col h-full relative ${plan.highlighted ? 'border-primary shadow-lg' : ''}`}>
      {plan.mostPopular && (
        <Badge className="absolute right-4 top-4 bg-primary text-primary-foreground">
          Most Popular
        </Badge>
      )}
      
      <CardHeader className="pb-8">
        <CardTitle className="text-2xl font-bold">{plan.name}</CardTitle>
        <div className="mt-4">
          <span className="text-4xl font-bold">{price}</span>
          {price !== "$0" && <span className="text-neutral-500 ml-1">{billingPeriod}</span>}
        </div>
      </CardHeader>
      
      <CardContent className="flex-grow space-y-4">
        <ul className="space-y-3">
          {plan.features.map((feature, index) => (
            <li key={index} className="flex items-start">
              <Check className="h-5 w-5 text-primary shrink-0 mr-2" />
              <span>{feature}</span>
            </li>
          ))}
        </ul>
      </CardContent>
      
      <CardFooter className="pt-6">
        {plan.showButton && (
          <Button
            className="w-full"
            variant={plan.highlighted ? "default" : "outline"}
            onClick={() => onSelect(plan.planId)}
            disabled={isLoading || plan.isCurrentPlan}
          >
            {isLoading ? "Processing..." : plan.isCurrentPlan ? "Current Plan" : plan.buttonText}
          </Button>
        )}
      </CardFooter>
    </Card>
  );
};

export default PricingCard;<|MERGE_RESOLUTION|>--- conflicted
+++ resolved
@@ -1,30 +1,9 @@
-<<<<<<< HEAD
-=======
 
->>>>>>> ebb67163
 import { Button } from "@/components/ui/button";
 import { Card, CardContent, CardFooter, CardHeader, CardTitle } from "@/components/ui/card";
 import { Check } from "lucide-react";
 import { Badge } from "@/components/ui/badge";
-<<<<<<< HEAD
-
-interface PricingPlan {
-  name: string;
-  planId: string;
-  price: {
-    monthly: string;
-    annual: string;
-  };
-  features: string[];
-  buttonText: string;
-  highlighted: boolean;
-  showButton: boolean;
-  isCurrentPlan?: boolean;
-  mostPopular?: boolean;
-}
-=======
 import { PricingPlan } from "@/data/pricingPlans";
->>>>>>> ebb67163
 
 interface PricingCardProps {
   plan: PricingPlan;
@@ -33,11 +12,7 @@
   onSelect: (planId: string) => void;
 }
 
-<<<<<<< HEAD
-const PricingCard = ({ plan, isAnnual, isLoading, onSelect }: PricingCardProps) => {
-=======
 export const PricingCard = ({ plan, isAnnual, isLoading, onSelect }: PricingCardProps) => {
->>>>>>> ebb67163
   const price = isAnnual ? plan.price.annual : plan.price.monthly;
   const billingPeriod = isAnnual ? "/year" : "/month";
   
